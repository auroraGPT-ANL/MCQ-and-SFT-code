--- conflicted
+++ resolved
@@ -1,25 +1,21 @@
 # Changelog
 
-## v1.2 11Feb (CeC)
+## v0.2 - 11Feb (CeC)
 - added jq to environment for easy reading json
-- added step to check what models are runnign prior to firing off generate\_mcqs
+- added step to check what models are running prior to firing off generate\_mcqs
 - verified (on MacOS CLI) that the entire workflow example, steps 1-8, works
   though there are various errors to be expected (with imperfect data).
 
-<<<<<<< HEAD
-## Version 0.1 - 10Feb (CeC)
+## v0.1 - 10Feb (CeC)
 - README.md - overhaul initial steps of workflow
-=======
-## v1.1 10Feb (CeC)
->>>>>>> c49b1d42
 - alcf\_inference\_utilities.py - Modified to exit with simple error message in cases where
   no network path available (such as not being local to ALCF or on VPN), avoiding
   100 lines of traceback.
-- model\_access.py - Added code to centralize several key shared across multiple .py scripts,
+- model\_access.py - Added code to centralize several keys shared across multiple .py scripts,
   including ALCF\_ACCESS\_TOKEN and ALCF\_CHAT\_MODELS.
 - environment.yml - Added to enable creation of conda env with all dependencies
   (many were missing and none were documented)
 - generate\_mcqs\_config.yaml - Added in contemplation of easier modification of things like
   prompts, etc. but for now on hold for higher priorities.
 - requirements.txt - Added to make setup easier, but deprecated in favor of using environment.yml
-  which is a more comprehensive snapshot to recreate the conda environment.+  which is a more comprehensive snapshot to recreate the conda environment.
