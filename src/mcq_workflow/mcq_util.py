#!/usr/bin/env python
"""
mcq_util.py

Utility functions for the MCQ generation workflow.
This module contains helper functions for file reading, chunk splitting,
robust JSON parsing, processing text chunks, merging output, and updating counters.

Functions:
    human_readable_time      (seconds: float) -> str:
    load_file_lines          (filepath: str) -> list:
    split_text_into_chunks   (text: str, chunk_size: int = CHUNK_SIZE) -> list:
    count_chunks_in_file     (filepath: str, chunk_size: int = CHUNK_SIZE) -> int:
    update_shared_counters   (is_success: bool, shared_counters: dict, counter_lock: threading.Lock):
    attempt_parse_json       (s: str) -> dict:
    robust_parse_json_output (response_text: str, model) -> dict:
    process_chunk            (model, filename, file_path, linenum, chunknum, chunk,
                              pbar_total, pbar_success, shared_counters, counter_lock):
    merge_mcq_output         (out_file: str, new_mcqs: list) -> list:
    process_directory        (model, input_dir: str, output_dir: str = "output_files",
                              use_progress_bar: bool = True, parallel_workers: int = 4,
                              force: bool = False):
"""

import os
import json
import re
import threading
import time
import spacy
from tqdm import tqdm
from concurrent.futures import TimeoutError
from common import config

from typing import Any, Dict
import torch
from pydantic import BaseModel, Field
from transformers import AutoTokenizer, AutoModelForCausalLM, pipeline
#from lmformatenforcer import JsonSchemaParser
#from lmformatenforcer.integrations.transformers import build_transformers_prefix_allowed_tokens_fn

# Global constant
CHUNK_SIZE = config.chunkSize

# Initialize spaCy model once.
nlp = spacy.load("en_core_web_sm")


def human_readable_time(seconds: float) -> str:
    """Return a human-readable string for the given number of seconds."""
    if seconds < 60:
        return f"{seconds:.2f} seconds"
    elif seconds < 3600:
        return f"{seconds/60:.2f} minutes"
    elif seconds < 86400:
        return f"{seconds/3600:.2f} hours"
    else:
        return f"{seconds/86400:.2f} days"


def load_file_lines(filepath: str) -> list:
    """
    Read a file and return its lines.
    If it is a JSON file, return a single-element list with the entire content.
    """
    with open(filepath, 'r', encoding='utf-8') as file:
        if filepath.lower().endswith(".json"):
            return [file.read()]
        else:
            return file.readlines()

# Regex: captures leading number + dot, optional space, answer text, optional (*)
CHOICE_PATTERN = re.compile(r"^(\d+)\.\s*(.+?)(\s*\(\*\))?\s*$")

def _parse_model_output(raw: str, num_answers: int):
    """Convert the LM's raw text into a record

    Expected layout:
    Question: …\n
    1. Choice text …\n
    2. Choice … (*)\n
    etc.
    """
    # split into lines & strip empty
    lines = [ln.strip() for ln in raw.splitlines() if ln.strip()]

    # Heuristic: first line beginning with something other than a number is Q.
    # If LM outputs "Question: …" remove the prefix.
    question_line = lines.pop(0)
    if question_line.lower().startswith("question:"):
        question = question_line.split("question:", 1)[1].strip()
    else:
        question = question_line

    choices: List[str] = []
    reference_number: str | None = None

    for line in lines:
        m = CHOICE_PATTERN.match(line)
        if not m:
            # ignore lines that don't look like choices (footer, etc.)
            continue
        number, text, star = m.groups()
        if star:
            reference_number = number
        choices.append(f"{number}. {text.strip()}")

    if len(choices) != num_answers:
        raise ValueError(f"Expected {num_answers} choices, got {len(choices)}: {choices}")
    if reference_number is None:
        raise ValueError("No correct choice marked with (*) in model output")

    return question, choices, reference_number


# quicker estimate of chunk count up front - saves 10-20s of startup and associated
# user head-scratching before pbar is displayed

import os
import json
from common import config
CHUNK_SIZE = config.chunkSize

def estimate_chunk_count(input_dir: str, files: list[str], *_ignore) -> int:
    """
    Heuristic: count total words in each file and assume CHUNK_SIZE words per chunk.
    Any extra words count as one more chunk.
    """
    config.logger.info("Estimating chunks to process.")
    total = 0
    for fn in files:
        path = os.path.join(input_dir, fn)
        try:
            with open(path, 'r', encoding='utf-8') as fp:
                if fn.lower().endswith('.json'):
                    rec = json.load(fp)
                    text = rec.get('text', '')
                else:
                    text = fp.read()
            words = len(text.split())
            total += max(1, words // CHUNK_SIZE)
        except Exception:
            # on error (e.g. unreadable file), just skip it but let the user know as a FYI
            config.logger.info(f"estimate_chunk_count: skipping {fn} - could not read/parse: {e}")
            continue
    return total

def split_text_into_chunks(text: str, chunk_size: int = CHUNK_SIZE) -> list:
    """
    Split text into chunks of roughly chunk_size words by using spaCy for sentence segmentation.
    """
    doc = nlp(text)
    sentences = [sent.text.strip() for sent in doc.sents]
    chunks = []
    current_chunk = []
    current_length = 0
    for sentence in sentences:
        word_count = len(sentence.split())
        if current_length + word_count > chunk_size and current_chunk:
            chunks.append(" ".join(current_chunk))
            current_chunk = [sentence]
            current_length = word_count
        else:
            current_chunk.append(sentence)
            current_length += word_count
    if current_chunk:
        chunks.append(" ".join(current_chunk))
    return chunks


def count_chunks_in_file(filepath: str, chunk_size: int = CHUNK_SIZE) -> int:
    """
    Count the number of chunks in a file.
    Uses load_file_lines and split_text_into_chunks.
    """
    total_chunks = 0
    try:
        lines = load_file_lines(filepath)
        for line in lines:
            try:
                record = json.loads(line.strip())
                text = record.get('text', '')
                if text:
                    chunks = split_text_into_chunks(text, chunk_size)
                    total_chunks += len(chunks)
            except json.JSONDecodeError:
                continue
    except Exception as e:
        config.logger.error(f"Failed to count chunks in file {filepath}: {e}")
    return total_chunks


def update_shared_counters(is_success: bool, shared_counters: dict, counter_lock: threading.Lock):
    """
    Update counters for successes and failures, and if the success rate falls below 50% (after a threshold),
    initiate shutdown.
    """
    with counter_lock:
        if is_success:
            shared_counters["success"] += 1
        else:
            shared_counters["failure"] += 1
        total = shared_counters["success"] + shared_counters["failure"]
        if total > 16:
            ratio = shared_counters["success"] / total
            if ratio < 0.5:
                config.logger.error(
                    f"Success rate <50% ({shared_counters['success']}/{total}). Run with -v to investigate."
                )
                config.initiate_shutdown("Failure rate >50%. Exiting.")


def attempt_parse_json(s: str) -> dict:
    """
    Try to parse a JSON string. If the result is a string, parse it again.
    Raise an exception if the final result is not a dictionary.
    """
    parsed = json.loads(s)
    if isinstance(parsed, str):
        parsed = json.loads(parsed)
    if not isinstance(parsed, dict):
        raise ValueError(f"Parsed JSON is not an object: {parsed}")
    return parsed

def robust_parse_json_output(response_text: str, model) -> dict:
    """
    Robustly parse the JSON output from a model.
    If the initial attempt fails, log the error and use a fix prompt.
    """
<<<<<<< HEAD
    #print(f'ROBUST_PARSE {response_text}\nrrrrrr\n')
=======
    config.logger.info(f"ROBUST_PARSE {response_text}\nrrrrrr\n")
>>>>>>> e8a8e856
    cleaned = response_text.replace("```json", "").replace("```", "").strip()
    if cleaned.isdigit():
        return {"answer": "", "score": int(cleaned), "comment": ""}
    m = re.match(r"^(\d+)\)\s*(.*)", cleaned)
    if m:
        return {"answer": m.group(2).strip(), "score": int(m.group(1)), "comment": ""}
    try:
        return attempt_parse_json(cleaned)
    except Exception as e:
        if config.shutdown_event.is_set():
            raise ValueError("Shutdown in progress")
        try:
            # Log the error to a file
            with open("json_error_log.txt", "a", encoding="utf-8") as error_file:
                error_file.write(f"Initial JSON parsing error: {e}\nResponse: {response_text}\n\n")
        except Exception as file_e:
            # Log the error to the main logger if file writing fails
            config.logger.error(f"Failed to write JSON error log: {file_e}")
        
        # Attempt to fix the JSON using a model prompt
        # This is a fallback mechanism to handle cases where the model's output is not valid JSON
        config.logger.info(f"Initial JSON parsing failed: {e}. Attempting reformat with enforced decoding.")

        # Define your desired data structure
        class AnswerFormat(BaseModel):
            question: str = Field(description="The original question being answered")
            answer: str = Field(description="The actual answer text")
            score: int = Field(description="A score from 0-10 evaluating the answer")

        # Initialize the JSON schema parser based on the AnswerFormat schema
        parser = JsonSchemaParser(AnswerFormat.schema())

        # Build the prefix function to enforce the JSON schema during generation
        prefix_fn = build_transformers_prefix_allowed_tokens_fn(model.tokenizer, parser)

        # Construct the prompt to guide the model's response
        fix_prompt = (
            f"Convert the following text strictly into valid JSON with exactly three keys: "
            f"{AnswerFormat.schema_json()}\n"
            f"Do not include any additional text or markdown.\n"
            f"TEXT TO FIX:\n"
            f"{response_text}"
        )

        # Create a Hugging Face text-generation pipeline using the provided model
        hf_pipeline = pipeline(
            "text-generation",
            model=model.base_model,
            tokenizer=model.tokenizer,
            device_map="auto",
            torch_dtype=torch.float16
        )

        # Generate the output with enforced format
        fixed_output = hf_pipeline(
            fix_prompt,
            prefix_allowed_tokens_fn=prefix_fn,
            max_new_tokens=512,
            return_full_text=False
        )[0]["generated_text"]

        print(f"[INFO] Generated output: {fixed_output[0:100]}...")

        if not fixed_output.strip():
            if cleaned.isdigit():
                return {"answer": "", "score": int(cleaned), "comment": ""}
            else:
                raise ValueError("Fix prompt returned empty output.")
        try:
            # Parse the generated JSON string into a Python dictionary
            return AnswerFormat.parse_raw(fixed_output.strip()).dict()
        except Exception as fix_error:
            try:
                with open("json_error_log.txt", "a", encoding="utf-8") as error_file:
                    error_file.write(f"Fix JSON parsing error: {fix_error}\nFixed output: {fixed_output}\n\n")
            except Exception as file_e:
                config.logger.error(f"Failed to write fix error log: {file_e}")
            raise ValueError(f"Failed to reformat JSON output. Original error: {e}; fix error: {fix_error}")


def process_chunk(model, filename, file_path, linenum, chunknum, chunk,
                  pbar_total, pbar_success, shared_counters, counter_lock):
    """
    Process a single chunk in three sequential steps:
      1. Summarize & expand the chunk.
      2. Generate a multiple-choice question.
      3. Verify and score the result.
    Returns a tuple: (filename, linenum, chunknum, MCQ info (or None), success_flag)
    """
    if config.shutdown_event.is_set():
        return (filename, linenum, chunknum, None, False)

    config.logger.info(f"Processing chunk {chunknum} in file {filename}.")
    mcq = None
    chunk_success = False

    # Step 1: Summarize & Expand.
    try:
        step1_msg = config.user_message_1.format(chunk=chunk)
        step1_output = model.run(user_prompt=step1_msg, system_prompt=config.system_message_1)
        if config.shutdown_event.is_set():  # Check after model.run
            return (filename, linenum, chunknum, None, False)
        augmented_chunk = step1_output
        # If the response contains "augmented_chunk:", split it.
        if "augmented_chunk:" in str(step1_output).lower():
            augmented_chunk = re.split(
                r'augmented_chunk\s*:\s*',
                step1_output,
                flags=re.IGNORECASE,
                maxsplit=1
            )[-1].strip()
    except Exception as e:
        if config.shutdown_event.is_set():
            config.logger.info("Shutdown in progress; suppressing error details.")
            return (filename, linenum, chunknum, None, False)
        config.logger.info(f"Error summarizing chunk {chunknum} in file {filename}: {e}")
        pbar_total.update(1)
        update_shared_counters(False, shared_counters, counter_lock)
        return (filename, linenum, chunknum, None, False)

    # Step 2: Generate the MCQ.
    try:
        step2_msg = config.user_message_mcq_2.format(augmented_chunk=augmented_chunk, num_answers=7)
        generated_question = model.run(user_prompt=step2_msg, system_prompt=config.system_message_mcq_2.format(num_answers=7))
        if config.shutdown_event.is_set():  # Check after model.run
            return (filename, linenum, chunknum, None, False)
    except Exception as e:
        if config.shutdown_event.is_set():
            config.logger.info("Shutdown in progress; suppressing error details.")
            return (filename, linenum, chunknum, None, False)
        config.logger.info(f"Error generating question for chunk {chunknum} in file {filename}: {e}")
        pbar_total.update(1)
        update_shared_counters(False, shared_counters, counter_lock)
        return (filename, linenum, chunknum, None, False)

    (question, choices, reference_number) = _parse_model_output(generated_question, 7)

    # Step 3: Verify and Score the MCQ.
    try:
        step3_msg = config.user_message_mcq_3.format(
            augmented_chunk=augmented_chunk,
            generated_question=question,
            generated_choices=choices
        )
        step3_output = model.run(user_prompt=step3_msg, system_prompt=config.system_message_mcq_3)
        if config.shutdown_event.is_set():  # Check after model.run
            return (filename, linenum, chunknum, None, False)
        if step3_output is None:
            raise ValueError("model.run() returned None for step3_output.")
        step3_clean = step3_output.replace("```json", "").replace("```", "").strip()
        #parsed_json = robust_parse_json_output(step3_clean, model)
        parsed_json = step3_clean
        #print(f'PARSED_JSON: {parsed_json}\nppppppppp\n')
        parsed_json = json.loads(parsed_json)
        #print(f'PARSED_JSON type: {type(parsed_json)}\n')
        score = parsed_json['score']
        rationale = parsed_json['rationale']
        #print('SS', score, rationale)
        model_score = parsed_json.get("score", 0)
        #print(f'STEP3 SCORE: {model_score}\n-------\n')
        pbar_total.set_postfix_str(f"Score: {model_score}")

        if isinstance(model_score, int) and model_score > config.minScore:
            config.logger.info(f"MCQ generated for chunk {chunknum} in file {filename}, score {model_score} > {config.minScore}.")
            mcq = {
                "file": filename,
                "path": file_path,
                "line": linenum,
                "chunk": chunknum,
                "model": model.model_name,
                "question": question,
                "choices": choices,
                "reference_answer": reference_number,
                "model_score": model_score, 
                "rationale": rationale,
                "text": augmented_chunk
            }
            chunk_success = True
        else:
            config.logger.info(f"MCQ generation failed for chunk {chunknum} in file {filename}.")
    except Exception as e:
        config.logger.info(f"Error verifying chunk {chunknum} in file {filename}: {e}")
        pbar_total.update(1)
        update_shared_counters(False, shared_counters, counter_lock)
        return (filename, linenum, chunknum, None, False)

    pbar_total.update(1)
    update_shared_counters(chunk_success, shared_counters, counter_lock)
    if chunk_success:
        pbar_success.update(1)
    return (filename, linenum, chunknum, mcq, chunk_success)


def merge_mcq_output(out_file: str, new_mcqs: list) -> list:
    """
    Merge new MCQs with any existing MCQs in out_file using a unique MCQ identifier.
    Returns a merged list of MCQ dictionaries.
    """
    existing_mcqs = []
    existing_ids = set()
    if os.path.exists(out_file):
        try:
            with open(out_file, 'r', encoding='utf-8') as f:
                for line in f:
                    try:
                        mcq = json.loads(line.strip())
                        mcq_id = (mcq.get('file'), mcq.get('line'), mcq.get('chunk'), mcq.get('model'))
                        if mcq_id not in existing_ids:
                            existing_mcqs.append(mcq)
                            existing_ids.add(mcq_id)
                    except json.JSONDecodeError:
                        continue
        except Exception as e:
            config.logger.info(f"Error reading existing file {out_file}: {e}")
    for mcq in new_mcqs:
        mcq_id = (mcq.get('file'), mcq.get('line'), mcq.get('chunk'), mcq.get('model'))
        if mcq_id not in existing_ids:
            existing_mcqs.append(mcq)
            existing_ids.add(mcq_id)
    return existing_mcqs


def process_directory(model, input_dir: str, output_dir: str = "output_files",
                      use_progress_bar: bool = True, parallel_workers: int = 4, force: bool = False):
    """
    Process all JSON/JSONL files in input_dir by scheduling each text chunk
    as a separate task. If output files already exist and force is False,
    those files are skipped.
    Writes MCQs to output_dir in JSONL format.
    """
    config.logger.info(f"Run with {parallel_workers} threads.")

    # Gather list of files.
    json_files  = [f for f in os.listdir(input_dir) if f.lower().endswith(".json")]
    jsonl_files = [f for f in os.listdir(input_dir) if f.lower().endswith(".jsonl")]
    all_files = json_files + jsonl_files
    total_files = len(all_files)

    if total_files == 0:
        config.logger.warning(f"No JSON files found in {input_dir}.")
        return

    overall_start_time = time.time()

    # Compute approximate chunk count using size heuristic
    if json_files:
        approximate_chunk_count = estimate_chunk_count(input_dir, all_files)
        config.logger.info(f"{total_files} JSON files, ~{approximate_chunk_count} chunks\n")
    else:
        # fallback for .jsonl
        approximate_chunk_count = sum(
            1 for _ in open(os.path.join(input_dir, jsonl_files[0]), 'r', encoding='utf-8')
        )

    counter_lock = threading.Lock()
    shared_counters = {"success": 0, "failure": 0}
    file_results = {}

    if use_progress_bar:
        pbar_total = tqdm(total=approximate_chunk_count, desc=" Processed", position=0, unit="chunk")
        pbar_success = tqdm(total=approximate_chunk_count, desc="Successful", position=1, unit="chunk")
    else:
        pbar_total = config.NoOpTqdm()
        pbar_success = config.NoOpTqdm()

    futures = []
    from concurrent.futures import ThreadPoolExecutor
    with ThreadPoolExecutor(max_workers=parallel_workers) as executor:
        for filename in all_files:
            processed_file = os.path.join(output_dir, f'processed_{os.path.splitext(filename)[0]}.jsonl')
            file_path = os.path.join(input_dir, filename)
            if os.path.exists(processed_file) and not force:
                if config.shutdown_event.is_set():
                    #config.logger.info("Shutdown in progress; suppressing error details.")
                    return
                num_chunks = count_chunks_in_file(file_path, CHUNK_SIZE)
                config.logger.info(f"Skipping {filename}: {num_chunks} existing chunks counted as successful")
                pbar_total.update(num_chunks)
                pbar_success.update(num_chunks)
                with counter_lock:
                    shared_counters["success"] += num_chunks
                continue

            try:
                lines = load_file_lines(file_path)
            except Exception as e:
                if config.shutdown_event.is_set():
                    config.logger.info("Shutdown in progress; suppressing error details.")
                    return
                else:
                    config.logger.error(f"Failed to read file {filename}: {e}")
                    continue

            for linenum, line in enumerate(lines, start=1):
                if config.shutdown_event.is_set():
                    #config.logger.info("Shutdown in progress: stopping new tasks (file loop).")
                    break
                try:
                    record = json.loads(line.strip())
                except json.JSONDecodeError as e:
                    config.logger.info(f"JSON decode error in file {filename} line {linenum}: {e}")
                    continue
                text = record.get('text')
                rec_path = record.get('path', file_path)
                if not text:
                    continue
                chunks = split_text_into_chunks(text, CHUNK_SIZE)
                for chunknum, chunk in enumerate(chunks, start=1):
                    if config.shutdown_event.is_set():
                        config.logger.info("Shutdown in progress: stopping new tasks (chunk loop).")
                        break
                    # Only submit new task if shutdown hasn't been triggered
                    futures.append(executor.submit(process_chunk, model, filename, rec_path,
                                                    linenum, chunknum, chunk,
                                                    pbar_total, pbar_success,
                                                    shared_counters, counter_lock))
                    # Check immediately after submitting if shutdown was triggered
                    if config.shutdown_event.is_set():
                        config.logger.info("Shutdown triggered: stopping further task submission.")
                        break
        processed_chunks = {}  # filename -> set of (linenum, chunknum)
        for future in futures:
            try:
                fname, linenum, chunknum, mcq, success = future.result(timeout=75)
                if mcq is not None:
                    chunk_id = (linenum, chunknum)
                    if fname not in processed_chunks:
                        processed_chunks[fname] = set()
                    if chunk_id not in processed_chunks[fname]:
                        file_results.setdefault(fname, []).append(mcq)
                        processed_chunks[fname].add(chunk_id)
            except TimeoutError:
                config.logger.info("Chunk processing task timed out after 75s")
            except Exception as e:
                if config.shutdown_event.is_set():
                    config.logger.warning("Shutdown in progress; suppressing error details.")
                    return
                else:
                    config.logger.error(f"Error processing a chunk: {e}")

    if use_progress_bar:
        remaining = pbar_total.total - pbar_total.n
        if remaining > 0:
            pbar_total.update(remaining)
        pbar_total.close()
        pbar_success.close()

    # Write out MCQs for each file.
    os.makedirs(output_dir, exist_ok=True)
    for fname, mcqs in file_results.items():
        base = os.path.splitext(fname)[0]
        out_file = os.path.join(output_dir, f'processed_{base}.jsonl')
        try:
            if force:
                with config.output_file_lock:
                    with open(out_file, 'a', encoding='utf-8') as out_f:
                        for mcq in mcqs:
                            out_f.write(json.dumps(mcq, ensure_ascii=False) + "\n")
                new_count = len(mcqs)
            else:
                merged = merge_mcq_output(out_file, mcqs)
                with config.output_file_lock:
                    with open(out_file, 'w', encoding='utf-8') as out_f:
                        for mcq in merged:
                            out_f.write(json.dumps(mcq, ensure_ascii=False) + "\n")
                new_count = len(mcqs)
            config.logger.info(f"Wrote {len(mcqs)} MCQs to {out_file} ({new_count} new)")
        except Exception as e:
            if config.shutdown_event.is_set():
                config.logger.info("Shutdown in progress; suppressing error details.")
                return
            else:
                config.logger.error(f"Failed to write output file {out_file}: {e}")

    file_results.clear()
    overall_end_time = time.time()
    total_time = overall_end_time - overall_start_time
    if config.shutdown_event.is_set():
        config.logger.warning("Process terminated")
    else:
        config.logger.info(
            f"Processed {total_files} files in {human_readable_time(total_time)}.\n"
            f"      Chunks processed:: {shared_counters}\n"
            f"      MCQs saved to {output_dir}."
        )<|MERGE_RESOLUTION|>--- conflicted
+++ resolved
@@ -227,11 +227,7 @@
     Robustly parse the JSON output from a model.
     If the initial attempt fails, log the error and use a fix prompt.
     """
-<<<<<<< HEAD
-    #print(f'ROBUST_PARSE {response_text}\nrrrrrr\n')
-=======
-    config.logger.info(f"ROBUST_PARSE {response_text}\nrrrrrr\n")
->>>>>>> e8a8e856
+    config.logger.info(f"ROBUST_PARSE {response_text}\n-----\n")
     cleaned = response_text.replace("```json", "").replace("```", "").strip()
     if cleaned.isdigit():
         return {"answer": "", "score": int(cleaned), "comment": ""}
